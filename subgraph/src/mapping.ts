<<<<<<< HEAD
import { BigInt } from "@graphprotocol/graph-ts"
import { ByteArray } from '@graphprotocol/graph-ts'
import { crypto } from '@graphprotocol/graph-ts'
=======
import { BigInt } from "@graphprotocol/graph-ts";
>>>>>>> c464446f
import {
  Contract,
  BridgeStopped,
  BridgeStarted,
  BridgePaused,
  BridgeResumed,
  RelayMessage,
  RevertMessage,
  WithdrawMessage,
  ApprovedRelayMessage,
  ConfirmMessage,
  ConfirmWithdrawMessage,
  СancellationСonfirmedMessage,
  WithdrawTransferCall,
  ValidatorAddedMessage,
  ValidatorRemovedMessage,
  HostAccountPausedMessage,
  HostAccountResumedMessage,
  GuestAccountPausedMessage,
  GuestAccountResumedMessage,
<<<<<<< HEAD
  SetNewLimits,
} from "../generated/Contract/Contract"
import { Message, Account, AccountMessage, BridgeMessage, ValidatorMessage, LimitMessage, Limit } from "../generated/schema"
=======
  ProposalCreatedMessage,
  ProposalApprovedMessage,
} from "../generated/Contract/Contract"
import { Message, Account, AccountMessage, BridgeMessage, ValidatorMessage, Proposal, BridgeLimits } from "../generated/schema"
>>>>>>> c464446f

export function handleRelayMessage(event: RelayMessage): void {
  let message = new Message(event.params.messageID.toHex());
  message.ethAddress = event.params.sender.toHexString();
  message.subAddress = event.params.recipient.toHexString();
  message.amount = event.params.amount;
  message.status = "PENDING";
  message.direction = "ETH2SUB";
  message.ethBlockNumber = event.block.number;
  message.save();
}

export function handleRevertMessage(event: RevertMessage): void {
  changeMessageStatus(event.params.messageID.toHex(), "CANCELED");
}

export function handleWithdrawMessage(event: WithdrawMessage): void {
  let message = new Message(event.params.messageID.toHex());
  message.ethAddress = event.params.substrateSender.toHexString();
  message.subAddress = event.params.recipient.toHexString();
  message.amount = event.params.amount;
  message.status = "WITHDRAW";
  message.direction = "SUB2ETH";
  message.ethBlockNumber = event.block.number;
  message.save();
}

export function handleApprovedRelayMessage(event: ApprovedRelayMessage): void {
  changeMessageStatus(event.params.messageID.toHex(), "APPROVED");
}

export function handleConfirmMessage(event: ConfirmMessage): void {
  changeMessageStatus(event.params.messageID.toHex(), "CONFIRMED");
}

export function handleConfirmWithdrawMessage(event: ConfirmWithdrawMessage): void {
  changeMessageStatus(event.params.messageID.toHex(), "CONFIRMED_WITHDRAW");
}

export function handleСancellationСonfirmedMessage(event: СancellationСonfirmedMessage): void {
  changeMessageStatus(event.params.messageID.toHex(), "CANCELED");
}

export function handleBridgeStopped(event: BridgeStopped): void {
  let bridge_message = new BridgeMessage(event.params.messageID.toHex());
  bridge_message.action = "STOP";
  bridge_message.sender = event.params.sender.toHexString();
  bridge_message.status = "PENDING";
  bridge_message.ethBlockNumber = event.block.number;
  bridge_message.save();
}

export function handleBridgeStarted(event: BridgeStarted): void {
  let bridge_message = new BridgeMessage(event.params.messageID.toHex());
  bridge_message.action = "START";
  bridge_message.sender = event.params.sender.toHexString();
  bridge_message.status = "PENDING";
  bridge_message.ethBlockNumber = event.block.number;
  bridge_message.save();
}

export function handleBridgePaused(event: BridgePaused): void {
  let bridge_message = new BridgeMessage(event.params.messageID.toHex());
  bridge_message.action = "PAUSE";
  bridge_message.status = "PENDING";
  bridge_message.ethBlockNumber = event.block.number;
  bridge_message.save();
}

export function handleBridgeResumed(event: BridgeResumed): void {
  let bridge_message = new BridgeMessage(event.params.messageID.toHex());
  bridge_message.action = "RESUME";
  bridge_message.status = "PENDING";
  bridge_message.ethBlockNumber = event.block.number;
  bridge_message.save();
}

export function handleValidatorAddedMessage(event: ValidatorAddedMessage): void {
  let validator_message = new ValidatorMessage(event.params.messageID.toHex());
  validator_message.action = "ADD";
  validator_message.validator = event.params.validatorAddress.toHexString();
  validator_message.status = "PENDING";
  validator_message.ethBlockNumber = event.block.number;
  validator_message.save();
}

export function handleProposalCreatedMessage(event: ProposalCreatedMessage): void {
  let proposal = new Proposal(event.params.proposalID.toHex());
  let limits = new BridgeLimits(); 
  
  //ETH Limits
  limits.inHostTransactionValue = event.params.inHostTransactionValue;
  limits.axHostTransactionValue = event.params.axHostTransactionValue;
  limits.ayHostMaxLimit = event.params.ayHostMaxLimit;
  limits.ayHostMaxLimitForOneAddress = event.params.ayHostMaxLimitForOneAddress;
  limits.axHostPendingTransactionLimit = event.params.axHostPendingTransactionLimit;
  //guest chain Limits
  limits.inGuestTransactionValue = event.params.inGuestTransactionValue;
  limits.axGuestTransactionValue = event.params.axGuestTransactionValue;
  limits.ayGuestMaxLimit = event.params.ayGuestMaxLimit;
  limits.ayGuestMaxLimitForOneAddress = event.params.ayGuestMaxLimitForOneAddress;
  limits.axGuestPendingTransactionLimit = event.params.axGuestPendingTransactionLimit;

  proposal.limits = limits;
  proposal.status = "PENDING";
  proposal.ethBlockNumber = event.block.number;
  proposal.save();
}

export function handleProposalApprovedMessage(event: ProposalApprovedMessage): void {
  changeProposalStatus(event.params.proposalID.toHex(), "APPROVED");
}

export function handleHostAccountPausedMessage(event: HostAccountPausedMessage): void {
  let id = event.params.messageID.toHex()
  let account_message = new AccountMessage(id)
  let ethAddress = event.params.sender.toHexString()
  account_message.action = "PAUSE"
  account_message.direction = "ETH2SUB"
  account_message.ethAddress = ethAddress
  account_message.timestamp = event.params.timestamp
  account_message.ethBlockNumber = event.block.number
  account_message.save()

  createOrUpdateAccount(ethAddress, id, "ETH", "BLOCKED", event.params.timestamp, event.block.number)
}

export function handleHostAccountResumedMessage(event: HostAccountResumedMessage): void {
  let id = event.params.messageID.toHex()
  let account_message = new AccountMessage(id)
  let ethAddress = event.params.sender.toHexString()
  account_message.action = "RESUME"
  account_message.direction = "ETH2SUB"
  account_message.ethAddress = ethAddress
  account_message.timestamp = event.params.timestamp
  account_message.ethBlockNumber = event.block.number
  account_message.save()

  createOrUpdateAccount(ethAddress, id, "ETH", "ACTIVE", event.params.timestamp, event.block.number)
}

export function handleGuestAccountPausedMessage(event: GuestAccountPausedMessage): void {
  let id = event.params.messageID.toHex()
  let account_message = new AccountMessage(id)
  let subAddress = event.params.sender.toHexString()
  account_message.action = "PAUSE"
  account_message.direction = "SUB2ETH"
  account_message.subAddress = subAddress
  account_message.timestamp = event.params.timestamp
  account_message.ethBlockNumber = event.block.number
  account_message.save()

  createOrUpdateAccount(subAddress, id, "SUB", "BLOCKED", event.params.timestamp, event.block.number)
}

export function handleGuestAccountResumedMessage(event: GuestAccountResumedMessage): void {
  let id = event.params.messageID.toHex()
  let account_message = new AccountMessage(id)
  let subAddress = event.params.sender.toHexString()
  account_message.action = "RESUME"
  account_message.direction = "SUB2ETH"
  account_message.subAddress = subAddress
  account_message.timestamp = event.params.timestamp
  account_message.ethBlockNumber = event.block.number
  account_message.save()

  createOrUpdateAccount(subAddress, id, "SUB", "ACTIVE", event.params.timestamp, event.block.number)
}

export function handleSetNewLimits(event: SetNewLimits): void {
  let id = generateMessageID("0", event.block.number)
  let limitMessage = LimitMessage.load(id)
  if (limitMessage == null) {
    limitMessage = new LimitMessage(id)
  }
  limitMessage.minHostTransactionValue = event.params.minHostTransactionValue
  limitMessage.maxHostTransactionValue = event.params.maxHostTransactionValue
  limitMessage.dayHostMaxLimit = event.params.dayHostMaxLimit
  limitMessage.dayHostMaxLimitForOneAddress = event.params.dayHostMaxLimitForOneAddress
  limitMessage.maxHostPendingTransactionLimit = event.params.maxHostPendingTransactionLimit
  limitMessage.minGuestTransactionValue = event.params.minGuestTransactionValue
  limitMessage.maxGuestTransactionValue = event.params.maxGuestTransactionValue
  limitMessage.dayGuestMaxLimit = event.params.dayGuestMaxLimit
  limitMessage.dayGuestMaxLimitForOneAddress = event.params.dayGuestMaxLimitForOneAddress
  limitMessage.maxGuestPendingTransactionLimit = event.params.maxGuestPendingTransactionLimit
  limitMessage.ethBlockNumber = event.block.number
  limitMessage.save()

  createOrUpdateLimit("MIN_HOST_TRANSACTION_VALUE", event.params.minHostTransactionValue, id, event.block.number)
  createOrUpdateLimit("MAX_HOST_TRANSACTION_VALUE", event.params.maxHostTransactionValue, id, event.block.number)
  createOrUpdateLimit("DAY_HOST_MAX_LIMIT", event.params.dayHostMaxLimit, id, event.block.number)
  createOrUpdateLimit("DAY_HOST_MAX_LIMIT_FOR_ONE_ADDRESS", event.params.dayHostMaxLimitForOneAddress, id, event.block.number)
  createOrUpdateLimit("MAX_HOST_PENDING_TRANSACTION_LIMIT", event.params.maxHostPendingTransactionLimit, id, event.block.number)
  createOrUpdateLimit("MIN_GUEST_TRANSACTION_VALUE", event.params.minGuestTransactionValue, id, event.block.number)
  createOrUpdateLimit("MAX_GUEST_TRANSACTION_VALUE", event.params.maxGuestTransactionValue, id, event.block.number)
  createOrUpdateLimit("DAY_GUEST_MAX_LIMIT", event.params.dayGuestMaxLimit, id, event.block.number)
  createOrUpdateLimit("DAY_GUEST_MAX_LIMIT_FOR_ONE_ADDRESS", event.params.dayGuestMaxLimitForOneAddress, id, event.block.number)
  createOrUpdateLimit("MAX_GUEST_PENDING_TRANSACTION_LIMIT", event.params.maxGuestPendingTransactionLimit, id, event.block.number)
}

function changeMessageStatus(id: String, status: String): void {
  let message = Message.load(id);
  if (message != null) {
    message.status = status;
    message.save();
  }
}

function changeProposalStatus(id: String, status: String): void {
  let proposal = Proposal.load(id);
  if (proposal != null) {
    proposal.status = status;
    proposal.save();
  }
}

function createOrUpdateAccount(id: String, messageId: String, kind: String, status: String, timestamp: BigInt, ethBlockNumber: BigInt): void {
  let account = Account.load(id)
  if (account == null) {
    account = new Account(id)
  }
  account.messageId = messageId
  account.kind = kind
  account.status = status
  account.timestamp = timestamp
  account.ethBlockNumber = ethBlockNumber
  account.save()
}

function createOrUpdateLimit(id: String, value: BigInt, messageID: String, ethBlockNumber: BigInt): void {
  let limit = Limit.load(id)
  if (limit == null) {
    limit = new Limit(id)
  }
  limit.value = value
  limit.messageID = messageID,
  limit.ethBlockNumber = ethBlockNumber
  limit.save()
}

function generateMessageID(salt: String, ethBlockNumber: BigInt): String {
  let hex = normalizeLength(salt.concat(ethBlockNumber.toHexString().slice(2)))
  return crypto.keccak256(ByteArray.fromHexString(hex)).toHexString()
}

function normalizeLength(str: String): String {
  if (str.length % 2 == 1) {
    return "0".concat(str)
  }
  return str
}<|MERGE_RESOLUTION|>--- conflicted
+++ resolved
@@ -1,10 +1,6 @@
-<<<<<<< HEAD
 import { BigInt } from "@graphprotocol/graph-ts"
 import { ByteArray } from '@graphprotocol/graph-ts'
 import { crypto } from '@graphprotocol/graph-ts'
-=======
-import { BigInt } from "@graphprotocol/graph-ts";
->>>>>>> c464446f
 import {
   Contract,
   BridgeStopped,
@@ -25,16 +21,11 @@
   HostAccountResumedMessage,
   GuestAccountPausedMessage,
   GuestAccountResumedMessage,
-<<<<<<< HEAD
   SetNewLimits,
-} from "../generated/Contract/Contract"
-import { Message, Account, AccountMessage, BridgeMessage, ValidatorMessage, LimitMessage, Limit } from "../generated/schema"
-=======
   ProposalCreatedMessage,
   ProposalApprovedMessage,
 } from "../generated/Contract/Contract"
-import { Message, Account, AccountMessage, BridgeMessage, ValidatorMessage, Proposal, BridgeLimits } from "../generated/schema"
->>>>>>> c464446f
+import { Message, Account, AccountMessage, BridgeMessage, ValidatorMessage, LimitMessage, Limit, Proposal, BridgeLimits } from "../generated/schema"
 
 export function handleRelayMessage(event: RelayMessage): void {
   let message = new Message(event.params.messageID.toHex());
