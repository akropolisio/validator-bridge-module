--- conflicted
+++ resolved
@@ -34,14 +34,15 @@
   ethBlockNumber: BigInt!
 }
 
-<<<<<<< HEAD
 type Account @entity {
   id: ID!
   messageId: String!
   kind: AccountKind!
   status: AccountStatus!
   timestamp: BigInt!
-=======
+  ethBlockNumber: BigInt!
+}
+
 type BridgeLimits {
   inHostTransactionValue: Int!
   axHostTransactionValue: Int!
@@ -61,7 +62,6 @@
   timestamp: BigInt!
   limits: BridgeLimits!
   status: ProposalStatus!
->>>>>>> 0715f098
   ethBlockNumber: BigInt!
 }
 
@@ -96,7 +96,6 @@
   RESUME
 }
 
-<<<<<<< HEAD
 enum AccountKind {
   ETH
   SUB
@@ -105,10 +104,10 @@
 enum AccountStatus {
   ACTIVE
   BLOCKED
-=======
+}
+
 enum ProposalStatus {
   PENDING
   APPROVED
   DECLINED
->>>>>>> 0715f098
 }